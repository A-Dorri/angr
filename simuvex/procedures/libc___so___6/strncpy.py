import simuvex
<<<<<<< HEAD
=======
from simuvex.s_type import SimTypeString, SimTypeLength
from simuvex.s_helpers import sim_ite_autoadd
import symexec as se
>>>>>>> 9f1f5c79

import logging
l = logging.getLogger("simuvex.procedures.libc.strcpy")

class strncpy(simuvex.SimProcedure):
	def __init__(self, src_len = None): # pylint: disable=W0231,
                # TODO: better types?
                self.argument_types = {0: self.ty_ptr(SimTypeString()),
                                       1: self.ty_ptr(SimTypeString()),
                                       2: SimTypeLength(self.state.arch)}
                self.return_type = self.ty_ptr(SimTypeString())

		strlen = simuvex.SimProcedures['libc.so.6']['strlen']
		memcpy = simuvex.SimProcedures['libc.so.6']['memcpy']

		dst_addr = self.arg(0)
		src_addr = self.arg(1)
		src_len = src_len if src_len is not None else self.inline_call(strlen, src_addr)
		limit = self.arg(2)

		cpy_size = self.state.claripy.If(self.state.claripy.ULE(limit, src_len.ret_expr + 1), limit, src_len.ret_expr + 1)

		#print "==================="
		#print sorted(self.state.expr_value(src_len.ret_expr).any_n(20))
		#print self.state.expr_value(limit.expr).any_n(20)
		#print sorted(self.state.expr_value(cpy_size).any_n(20))
		#print "-------------------"

		self.inline_call(memcpy, dst_addr, src_addr, cpy_size)
		self.ret(dst_addr)<|MERGE_RESOLUTION|>--- conflicted
+++ resolved
@@ -1,21 +1,16 @@
 import simuvex
-<<<<<<< HEAD
-=======
 from simuvex.s_type import SimTypeString, SimTypeLength
-from simuvex.s_helpers import sim_ite_autoadd
-import symexec as se
->>>>>>> 9f1f5c79
 
 import logging
 l = logging.getLogger("simuvex.procedures.libc.strcpy")
 
 class strncpy(simuvex.SimProcedure):
 	def __init__(self, src_len = None): # pylint: disable=W0231,
-                # TODO: better types?
-                self.argument_types = {0: self.ty_ptr(SimTypeString()),
-                                       1: self.ty_ptr(SimTypeString()),
-                                       2: SimTypeLength(self.state.arch)}
-                self.return_type = self.ty_ptr(SimTypeString())
+		# TODO: better types?
+		self.argument_types = {0: self.ty_ptr(SimTypeString()),
+						       1: self.ty_ptr(SimTypeString()),
+						       2: SimTypeLength(self.state.arch)}
+		self.return_type = self.ty_ptr(SimTypeString())
 
 		strlen = simuvex.SimProcedures['libc.so.6']['strlen']
 		memcpy = simuvex.SimProcedures['libc.so.6']['memcpy']
