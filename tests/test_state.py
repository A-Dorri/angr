import simuvex
import nose
import logging

from simuvex import SimState

def test_state():
    s = simuvex.SimState(arch='AMD64')
    s.registers.store('sp', 0x7ffffffffff0000)
    nose.tools.assert_equals(s.se.any_int(s.registers.load('sp')), 0x7ffffffffff0000)

    s.stack_push(s.BVV("ABCDEFGH"))
    nose.tools.assert_equals(s.se.any_int(s.registers.load('sp')), 0x7fffffffffefff8)
    s.stack_push(s.BVV("IJKLMNOP"))
    nose.tools.assert_equals(s.se.any_int(s.registers.load('sp')), 0x7fffffffffefff0)

    a = s.stack_pop()
    nose.tools.assert_equals(s.se.any_int(s.registers.load('sp')), 0x7fffffffffefff8)
    nose.tools.assert_equals(s.se.any_str(a), "IJKLMNOP")

    b = s.stack_pop()
    nose.tools.assert_equals(s.se.any_int(s.registers.load('sp')), 0x7ffffffffff0000)
    nose.tools.assert_equals(s.se.any_str(b), "ABCDEFGH")

#@nose.tools.timed(10)
def test_state_merge():
    a = SimState(mode='symbolic')
    a.memory.store(1, a.se.BitVecVal(42, 8))

    b = a.copy()
    c = b.copy()
    a.memory.store(2, a.memory.load(1, 1)+1)
    b.memory.store(2, b.memory.load(1, 1)*2)
    c.memory.store(2, c.memory.load(1, 1)/2)

    # make sure the byte at 1 is right
    nose.tools.assert_equal(a.se.any_int(a.memory.load(1, 1)), 42)
    nose.tools.assert_equal(b.se.any_int(b.memory.load(1, 1)), 42)
    nose.tools.assert_equal(c.se.any_int(c.memory.load(1, 1)), 42)

    # make sure the byte at 2 is right
    nose.tools.assert_equal(a.se.any_int(a.memory.load(2, 1)), 43)
    nose.tools.assert_equal(b.se.any_int(b.memory.load(2, 1)), 84)
    nose.tools.assert_equal(c.se.any_int(c.memory.load(2, 1)), 21)

    # the byte at 2 should be unique for all before the merge
    nose.tools.assert_true(a.se.unique(a.memory.load(2, 1)))
    nose.tools.assert_true(b.se.unique(b.memory.load(2, 1)))
    nose.tools.assert_true(c.se.unique(c.memory.load(2, 1)))

    logging.getLogger('simuvex.plugins.symbolic_memory').setLevel(logging.DEBUG)
    m, merge_flag, merging_occurred = a.merge(b, c)
    logging.getLogger('simuvex.plugins.symbolic_memory').setLevel(logging.WARNING)

    nose.tools.assert_true(merging_occurred)
    nose.tools.assert_equals(sorted(m.se.any_n_int(merge_flag, 10)), [ 0,1,2 ])

    # the byte at 2 should now *not* be unique for a
    nose.tools.assert_false(m.se.unique(m.memory.load(2, 1)))
    nose.tools.assert_true(a.se.unique(a.memory.load(2, 1)))
    nose.tools.assert_true(b.se.unique(b.memory.load(2, 1)))
    nose.tools.assert_true(c.se.unique(c.memory.load(2, 1)))

    # the byte at 2 should have the three values
    nose.tools.assert_items_equal(m.se.any_n_int(m.memory.load(2, 1), 10), (43, 84, 21))

    # we should be able to select them by adding constraints
    a_a = m.copy()
    a_a.add_constraints(merge_flag == 0)
    nose.tools.assert_true(a_a.se.unique(a_a.memory.load(2, 1)))
    nose.tools.assert_equal(a_a.se.any_int(a_a.memory.load(2, 1)), 43)

    a_b = m.copy()
    a_b.add_constraints(merge_flag == 1)
    nose.tools.assert_true(a_b.se.unique(a_b.memory.load(2, 1)))
    nose.tools.assert_equal(a_b.se.any_int(a_b.memory.load(2, 1)), 84)

    a_c = m.copy()
    a_c.add_constraints(merge_flag == 2)
    nose.tools.assert_true(a_c.se.unique(a_c.memory.load(2, 1)))
    nose.tools.assert_equal(a_c.se.any_int(a_c.memory.load(2, 1)), 21)

    # test different sets of plugins
    a = SimState(mode='symbolic')
    nose.tools.assert_true(a.has_plugin('memory'))
    nose.tools.assert_true(a.has_plugin('registers'))
    nose.tools.assert_false(a.has_plugin('libc'))

    b = a.copy()
    a.get_plugin('libc')
    nose.tools.assert_true(a.has_plugin('libc'))
    nose.tools.assert_false(b.has_plugin('libc'))
    c = a.copy().merge(b.copy())[0]
    d = b.copy().merge(a.copy())[0]
    nose.tools.assert_true(c.has_plugin('libc'))
    nose.tools.assert_true(d.has_plugin('libc'))

    # test merging posix with different open files
    a = SimState(mode='symbolic')
    b = a.copy()
    a.posix.get_file(3)
    nose.tools.assert_equal(len(a.posix.files), 4)
    nose.tools.assert_equal(len(b.posix.files), 3)
    c = a.copy().merge(b.copy())[0]
    d = b.copy().merge(a.copy())[0]
    nose.tools.assert_equal(len(c.posix.files), 4)
    nose.tools.assert_equal(len(d.posix.files), 4)

def test_state_merge_static():
    # With abstract memory
    # Aligned memory merging
    a = SimState(mode='static')
    se = a.se

    addr = a.se.ValueSet(region='global', bits=32, val=8)
    a.memory.store(addr, a.se.BitVecVal(42, 32))

    b = a.copy()
    c = a.copy()
    a.memory.store(addr, a.se.BitVecVal(50, 32), endness='Iend_LE')
    b.memory.store(addr, a.se.BitVecVal(60, 32), endness='Iend_LE')
    c.memory.store(addr, a.se.BitVecVal(70, 32), endness='Iend_LE')

    merged, _, _ = a.merge(b, c)
<<<<<<< HEAD
    nose.tools.assert_true(se.is_true(merged.memory.load(addr, 4).model == a.se.SI(bits=32, stride=10, lower_bound=50, upper_bound=70)))
=======
    nose.tools.assert_true(merged.mem_expr(addr, 4).identical(a.se.SI(bits=32, stride=10, lower_bound=50, upper_bound=70)))
>>>>>>> b7c12935

if __name__ == '__main__':
    test_state()
    test_state_merge()
    test_state_merge_static()<|MERGE_RESOLUTION|>--- conflicted
+++ resolved
@@ -122,11 +122,7 @@
     c.memory.store(addr, a.se.BitVecVal(70, 32), endness='Iend_LE')
 
     merged, _, _ = a.merge(b, c)
-<<<<<<< HEAD
-    nose.tools.assert_true(se.is_true(merged.memory.load(addr, 4).model == a.se.SI(bits=32, stride=10, lower_bound=50, upper_bound=70)))
-=======
     nose.tools.assert_true(merged.mem_expr(addr, 4).identical(a.se.SI(bits=32, stride=10, lower_bound=50, upper_bound=70)))
->>>>>>> b7c12935
 
 if __name__ == '__main__':
     test_state()
